from typing import Dict, List, Set, Optional
from dataclasses import dataclass
from enum import Enum
import networkx as nx
import re
import html

class ChangeType(Enum):
    """Type of change in the code."""
    ADDED = "added"      # New code/components
    DELETED = "deleted"  # Removed code/components
    MODIFIED = "modified"  # Changed code/components
    UNCHANGED = "unchanged"  # Context nodes

class FileStatus(Enum):
    """Status of a file in the analysis process."""
    PENDING = "pending"      # Not yet processed
    PROCESSING = "processing"  # Currently being analyzed
    PROCESSED = "processed"    # Analysis complete
    ERROR = "error"          # Error during analysis

@dataclass
class FileNode:
    """Represents a file node in the graph."""
    path: str
    status: FileStatus
    change_type: ChangeType
    summary: Optional[str] = None
    error: Optional[str] = None
    components: List[Dict] = None  # List of components (functions, classes, etc.) in the file

    def __post_init__(self):
        if self.components is None:
            self.components = []

@dataclass
class ComponentNode:
    """Represents a code component (function, class, etc.) in the graph."""
    name: str
    file_path: str
    change_type: ChangeType
    component_type: str  # container, function, method
    parent: Optional[str] = None  # name of the parent component if nested
    summary: Optional[str] = None
    dependencies: List[str] = None  # List of component names this depends on
    dependents: List[str] = None    # List of component names that depend on this

    def __post_init__(self):
        if self.dependencies is None:
            self.dependencies = []
        if self.dependents is None:
            self.dependents = []

class GraphManager:
    """Manages the graph of file dependencies and analysis state."""

    def __init__(self):
        """Initialize an empty graph."""
        self.file_graph = nx.DiGraph()  # Graph for file-level dependencies
        self.component_graph = nx.DiGraph()  # Graph for component-level dependencies
        self.file_nodes: Dict[str, FileNode] = {}
        self.component_nodes: Dict[str, ComponentNode] = {}
        self.processing_queue: List[str] = []  # BFS queue
        self.processed_files: Set[str] = set()

    def _sanitize_tooltip(self, text: str) -> str:
        """
        Sanitize text for Mermaid tooltips.
        Handles escape sequences, preserves intentional spacing, escapes HTML, and removes Mermaid-breaking characters.
        """
        if not text:
            return ""

        # Replace escape sequences with spaces while preserving intentional spacing
        text = text.replace('\n', ' ').replace('\r', ' ').replace('\t', ' ')

        # Then escape HTML special characters
        text = html.escape(text)

        # Remove backticks and backslashes as they can break Mermaid syntax
        text = text.replace('`', '').replace('\\', '')

        return text

    def add_file(self, file_path: str, change_type: ChangeType) -> None:
        """Add a new file to the graph if it doesn't exist."""
        if file_path not in self.file_nodes:
            self.file_nodes[file_path] = FileNode(
                path=file_path,
                status=FileStatus.PENDING,
                change_type=change_type
            )
            self.file_graph.add_node(file_path)
            self.processing_queue.append(file_path)

    def add_component(self, name: str, file_path: str, change_type: ChangeType, component_type: str, parent: Optional[str] = None, summary: str = None, dependencies: list = None, dependents: list = None) -> None:
        """Add a new component to the graph."""
        component_id = f"{file_path}::{name}"
        # Clean up dependencies and dependents lists
        dependencies = [d for d in (dependencies or []) if d]
        dependents = [d for d in (dependents or []) if d]

        if component_id not in self.component_nodes:
            self.component_nodes[component_id] = ComponentNode(
                name=name,
                file_path=file_path,
                change_type=change_type,
                component_type=component_type,
                parent=parent,
                summary=summary,
                dependencies=dependencies,
                dependents=dependents
            )
            self.component_graph.add_node(component_id)
        else:
            # Update existing component
            existing = self.component_nodes[component_id]
            existing.summary = summary or existing.summary
            existing.dependencies = dependencies or existing.dependencies
            existing.dependents = dependents or existing.dependents
            existing.component_type = component_type
            existing.parent = parent

    def add_component_dependency(self, source: str, target: str) -> None:
        """Add a dependency relationship between components."""
        if not source or not target or source == target:
            return

        if source in self.component_nodes and target in self.component_nodes:
            if not self.component_graph.has_edge(source, target):
                self.component_graph.add_edge(source, target)
                if target not in self.component_nodes[source].dependencies:
                    self.component_nodes[source].dependencies.append(target)
                if source not in self.component_nodes[target].dependents:
                    self.component_nodes[target].dependents.append(source)

    def get_next_file(self) -> Optional[str]:
        """Get the next file to process from the queue."""
        while self.processing_queue:
            file_path = self.processing_queue.pop(0)
            if file_path not in self.processed_files:
                return file_path
        return None

    def mark_processing(self, file_path: str) -> None:
        """Mark a file as being processed."""
        if file_path in self.file_nodes:
            self.file_nodes[file_path].status = FileStatus.PROCESSING

    def mark_processed(self, file_path: str, summary: str, components: List[Dict]) -> None:
        """Mark a file as processed with its analysis summary and components."""
        if file_path in self.file_nodes:
            self.file_nodes[file_path].status = FileStatus.PROCESSED
            self.file_nodes[file_path].summary = summary
            self.file_nodes[file_path].components = components
            self.processed_files.add(file_path)

    def mark_error(self, file_path: str, error: str) -> None:
        """Mark a file as having an error during processing."""
        if file_path in self.file_nodes:
            self.file_nodes[file_path].status = FileStatus.ERROR
            self.file_nodes[file_path].error = error
            self.processed_files.add(file_path)

    def get_connected_components(self, start_component: str, max_depth: int = 3) -> Set[str]:
        """Get all components connected to the start component within max_depth."""
        connected = set()
        queue = [(start_component, 0)]  # (component_id, depth)

        while queue:
            current, depth = queue.pop(0)
            if depth > max_depth:
                continue

            connected.add(current)

            # Add dependencies
            for dep in self.component_nodes[current].dependencies:
                if dep not in connected:
                    queue.append((dep, depth + 1))

            # Add dependents
            for dep in self.component_nodes[current].dependents:
                if dep not in connected:
                    queue.append((dep, depth + 1))

        return connected

    def get_mermaid_diagram(self) -> str:
        """Generate a Mermaid diagram representation of the graph."""
        mermaid = ["graph LR"]

        # Group components by their file paths and create a hierarchy
        file_components = {}
        component_hierarchy = {}  # parent -> children mapping

        for component_id, node in self.component_nodes.items():
            if node.file_path not in file_components:
                file_components[node.file_path] = []
            file_components[node.file_path].append((component_id, node))

            # If this component has a parent, add it to the hierarchy
            if hasattr(node, 'parent') and node.parent:
                parent_id = f"{node.file_path}::{node.parent}"
                if parent_id not in component_hierarchy:
                    component_hierarchy[parent_id] = []
                component_hierarchy[parent_id].append(component_id)

        # Add file nodes as subgraphs with their components inside
        for file_path, node in self.file_nodes.items():
            # Create a valid ID for the file node
            file_id = re.sub(r'[^a-zA-Z0-9_]', '_', file_path)

            # Create a properly escaped label
            file_label = file_path.replace('"', '\\"').replace('`', '\\`')
            if node.error:
                file_label += f"<br/>(Error: {node.error})"

            mermaid.append(f'    subgraph {file_id}["{file_label}"]')
            mermaid.append(f'        direction TB')
            mermaid.append(f'        class {file_id} file_{node.change_type.value}')

            # Add components within this file
            if file_path in file_components:
                # First add container components
                for component_id, comp_node in file_components[file_path]:
                    if hasattr(comp_node, 'component_type') and comp_node.component_type == 'container':
                        comp_id = re.sub(r'[^a-zA-Z0-9_]', '_', component_id)
                        component_label = comp_node.name.replace('"', '\\"').replace('`', '\\`')

                        # Create a subgraph for the container
                        mermaid.append(f'        subgraph {comp_id}["{component_label}"]')
                        mermaid.append(f'            direction TB')
                        mermaid.append(f'            class {comp_id} component_{comp_node.change_type.value}')

                        # Add nested components if any
                        if component_id in component_hierarchy:
                            for nested_id in component_hierarchy[component_id]:
                                nested_node = self.component_nodes[nested_id]
                                nested_comp_id = re.sub(r'[^a-zA-Z0-9_]', '_', nested_id)
                                nested_label = nested_node.name.replace('"', '\\"').replace('`', '\\`')
                                if nested_node.summary:
                                    mermaid.append(f'            {nested_comp_id}["{nested_label}"]:::component_{nested_node.change_type.value}')
                                    sanitized_summary = self._sanitize_tooltip(nested_node.summary)
                                    mermaid.append(f'            click {nested_comp_id} call callback("{sanitized_summary}") "{sanitized_summary}"')
                                else:
                                    mermaid.append(f'            {nested_comp_id}["{nested_label}"]:::component_{nested_node.change_type.value}')
                                mermaid.append(f'            class {nested_comp_id} component_{nested_node.change_type.value}')

                        mermaid.append('        end')
                        mermaid.append(f'        {comp_id}:::component_{comp_node.change_type.value}')

                # Then add standalone components (functions, methods without containers)
                for component_id, comp_node in file_components[file_path]:
                    if not hasattr(comp_node, 'component_type') or comp_node.component_type != 'container':
                        if not hasattr(comp_node, 'parent') or not comp_node.parent:  # Only add if not nested
                            comp_id = re.sub(r'[^a-zA-Z0-9_]', '_', component_id)
                            component_label = comp_node.name.replace('"', '\\"').replace('`', '\\`')
                            if comp_node.summary:
<<<<<<< HEAD
=======
                                summary_txt = json.dumps(comp_node.summary)
>>>>>>> 270c582e
                                mermaid.append(f'        {comp_id}["{component_label}"]:::component_{comp_node.change_type.value}')
                                sanitized_summary = self._sanitize_tooltip(comp_node.summary)
                                mermaid.append(f'        click {comp_id} call callback("{sanitized_summary}") "{sanitized_summary}"')
                            else:
                                mermaid.append(f'        {comp_id}["{component_label}"]:::component_{comp_node.change_type.value}')
                            mermaid.append(f'        class {comp_id} component_{comp_node.change_type.value}')

            mermaid.append('    end')
            mermaid.append(f'    {file_id}:::file_{node.change_type.value}')

        # Add edges between components
        for source, target in self.component_graph.edges():
            source_id = re.sub(r'[^a-zA-Z0-9_]', '_', source)
            target_id = re.sub(r'[^a-zA-Z0-9_]', '_', target)
            mermaid.append(f'    {source_id} --> {target_id}')

        # Add style definitions for files (lighter shades)
        mermaid.append("    %% Light mode styles")
<<<<<<< HEAD
        mermaid.append("    classDef file_added fill:#90EE90,stroke:#333,stroke-width:2.5px,color:#000")  # Light green
        mermaid.append("    classDef file_deleted fill:#FFB6C1,stroke:#333,stroke-width:2.5px,color:#000")  # Light red
        mermaid.append("    classDef file_modified fill:#90cdf4,stroke:#333,stroke-width:2.5px,color:#000")  # Light blue
        mermaid.append("    classDef file_unchanged fill:#D3D3D3,stroke:#333,stroke-width:2.5px,color:#000")  # Light gray

        # Add style definitions for components (darker shades)
        mermaid.append("    classDef component_added fill:#32CD32,stroke:#333,stroke-width:2.5px,color:#fff")  # Lime green
        mermaid.append("    classDef component_deleted fill:#DC143C,stroke:#333,stroke-width:2.5px,color:#fff")  # Crimson
        mermaid.append("    classDef component_modified fill:#3182ce,stroke:#333,stroke-width:2.5px,color:#fff")  # Blue
        mermaid.append("    classDef component_unchanged fill:#808080,stroke:#333,stroke-width:2.5px,color:#fff")  # Gray

        # Add dark mode styles
        mermaid.append("    %% Dark mode styles")
        mermaid.append("    classDef dark_file_added fill:#2f855a,stroke:#276749,stroke-width:2.5px,color:#fff")  # Dark green
        mermaid.append("    classDef dark_file_deleted fill:#c53030,stroke:#9b2c2c,stroke-width:2.5px,color:#fff")  # Dark red
        mermaid.append("    classDef dark_file_modified fill:#2b6cb0,stroke:#2c5282,stroke-width:2.5px,color:#fff")  # Dark blue
        mermaid.append("    classDef dark_file_unchanged fill:#4a5568,stroke:#2d3748,stroke-width:2.5px,color:#fff")  # Dark gray

        mermaid.append("    classDef dark_component_added fill:#276749,stroke:#22543d,stroke-width:2.5px,color:#fff")  # Darker green
        mermaid.append("    classDef dark_component_deleted fill:#9b2c2c,stroke:#822727,stroke-width:2.5px,color:#fff")  # Darker red
        mermaid.append("    classDef dark_component_modified fill:#2c5282,stroke:#2a4365,stroke-width:2.5px,color:#fff")  # Darker blue
        mermaid.append("    classDef dark_component_unchanged fill:#2d3748,stroke:#1a202c,stroke-width:2.5px,color:#fff")  # Darker gray
=======
        mermaid.append("    classDef file_added fill:#90EE90,stroke:#333,stroke-width:2px,color:#000")  # Light green
        mermaid.append("    classDef file_deleted fill:#FFB6C1,stroke:#333,stroke-width:2px,color:#000")  # Light red
        mermaid.append("    classDef file_modified fill:#FFD580,stroke:#333,stroke-width:2px,color:#000")  # Light orange
        mermaid.append("    classDef file_unchanged fill:#D3D3D3,stroke:#333,stroke-width:2px,color:#000")  # Light gray

        # Add style definitions for components (darker shades)
        mermaid.append("    classDef component_added fill:#32CD32,stroke:#333,stroke-width:2px,color:#fff")  # Lime green
        mermaid.append("    classDef component_deleted fill:#DC143C,stroke:#333,stroke-width:2px,color:#fff")  # Crimson
        mermaid.append("    classDef component_modified fill:#FF8C00,stroke:#333,stroke-width:2px,color:#fff")  # Dark orange
        mermaid.append("    classDef component_unchanged fill:#808080,stroke:#333,stroke-width:2px,color:#fff")  # Gray

        # Add dark mode styles
        mermaid.append("    %% Dark mode styles")
        mermaid.append("    classDef dark_file_added fill:#2f855a,stroke:#276749,stroke-width:2px,color:#fff")  # Dark green
        mermaid.append("    classDef dark_file_deleted fill:#c53030,stroke:#9b2c2c,stroke-width:2px,color:#fff")  # Dark red
        mermaid.append("    classDef dark_file_modified fill:#744210,stroke:#5c341c,stroke-width:2px,color:#fff")  # Dark amber
        mermaid.append("    classDef dark_file_unchanged fill:#4a5568,stroke:#2d3748,stroke-width:2px,color:#fff")  # Dark gray

        mermaid.append("    classDef dark_component_added fill:#276749,stroke:#22543d,stroke-width:2px,color:#fff")  # Darker green
        mermaid.append("    classDef dark_component_deleted fill:#9b2c2c,stroke:#822727,stroke-width:2px,color:#fff")  # Darker red
        mermaid.append("    classDef dark_component_modified fill:#5c341c,stroke:#4a2c1a,stroke-width:2px,color:#fff")  # Darker amber
        mermaid.append("    classDef dark_component_unchanged fill:#2d3748,stroke:#1a202c,stroke-width:2px,color:#fff")  # Darker gray
>>>>>>> 270c582e

        mermaid.append("    classDef hidden fill:none,stroke:none")

        return "\n".join(mermaid)<|MERGE_RESOLUTION|>--- conflicted
+++ resolved
@@ -257,12 +257,9 @@
                             comp_id = re.sub(r'[^a-zA-Z0-9_]', '_', component_id)
                             component_label = comp_node.name.replace('"', '\\"').replace('`', '\\`')
                             if comp_node.summary:
-<<<<<<< HEAD
-=======
-                                summary_txt = json.dumps(comp_node.summary)
->>>>>>> 270c582e
                                 mermaid.append(f'        {comp_id}["{component_label}"]:::component_{comp_node.change_type.value}')
-                                sanitized_summary = self._sanitize_tooltip(comp_node.summary)
+                                sanitized_
+                                = self._sanitize_tooltip(comp_node.summary)
                                 mermaid.append(f'        click {comp_id} call callback("{sanitized_summary}") "{sanitized_summary}"')
                             else:
                                 mermaid.append(f'        {comp_id}["{component_label}"]:::component_{comp_node.change_type.value}')
@@ -279,7 +276,6 @@
 
         # Add style definitions for files (lighter shades)
         mermaid.append("    %% Light mode styles")
-<<<<<<< HEAD
         mermaid.append("    classDef file_added fill:#90EE90,stroke:#333,stroke-width:2.5px,color:#000")  # Light green
         mermaid.append("    classDef file_deleted fill:#FFB6C1,stroke:#333,stroke-width:2.5px,color:#000")  # Light red
         mermaid.append("    classDef file_modified fill:#90cdf4,stroke:#333,stroke-width:2.5px,color:#000")  # Light blue
@@ -302,30 +298,6 @@
         mermaid.append("    classDef dark_component_deleted fill:#9b2c2c,stroke:#822727,stroke-width:2.5px,color:#fff")  # Darker red
         mermaid.append("    classDef dark_component_modified fill:#2c5282,stroke:#2a4365,stroke-width:2.5px,color:#fff")  # Darker blue
         mermaid.append("    classDef dark_component_unchanged fill:#2d3748,stroke:#1a202c,stroke-width:2.5px,color:#fff")  # Darker gray
-=======
-        mermaid.append("    classDef file_added fill:#90EE90,stroke:#333,stroke-width:2px,color:#000")  # Light green
-        mermaid.append("    classDef file_deleted fill:#FFB6C1,stroke:#333,stroke-width:2px,color:#000")  # Light red
-        mermaid.append("    classDef file_modified fill:#FFD580,stroke:#333,stroke-width:2px,color:#000")  # Light orange
-        mermaid.append("    classDef file_unchanged fill:#D3D3D3,stroke:#333,stroke-width:2px,color:#000")  # Light gray
-
-        # Add style definitions for components (darker shades)
-        mermaid.append("    classDef component_added fill:#32CD32,stroke:#333,stroke-width:2px,color:#fff")  # Lime green
-        mermaid.append("    classDef component_deleted fill:#DC143C,stroke:#333,stroke-width:2px,color:#fff")  # Crimson
-        mermaid.append("    classDef component_modified fill:#FF8C00,stroke:#333,stroke-width:2px,color:#fff")  # Dark orange
-        mermaid.append("    classDef component_unchanged fill:#808080,stroke:#333,stroke-width:2px,color:#fff")  # Gray
-
-        # Add dark mode styles
-        mermaid.append("    %% Dark mode styles")
-        mermaid.append("    classDef dark_file_added fill:#2f855a,stroke:#276749,stroke-width:2px,color:#fff")  # Dark green
-        mermaid.append("    classDef dark_file_deleted fill:#c53030,stroke:#9b2c2c,stroke-width:2px,color:#fff")  # Dark red
-        mermaid.append("    classDef dark_file_modified fill:#744210,stroke:#5c341c,stroke-width:2px,color:#fff")  # Dark amber
-        mermaid.append("    classDef dark_file_unchanged fill:#4a5568,stroke:#2d3748,stroke-width:2px,color:#fff")  # Dark gray
-
-        mermaid.append("    classDef dark_component_added fill:#276749,stroke:#22543d,stroke-width:2px,color:#fff")  # Darker green
-        mermaid.append("    classDef dark_component_deleted fill:#9b2c2c,stroke:#822727,stroke-width:2px,color:#fff")  # Darker red
-        mermaid.append("    classDef dark_component_modified fill:#5c341c,stroke:#4a2c1a,stroke-width:2px,color:#fff")  # Darker amber
-        mermaid.append("    classDef dark_component_unchanged fill:#2d3748,stroke:#1a202c,stroke-width:2px,color:#fff")  # Darker gray
->>>>>>> 270c582e
 
         mermaid.append("    classDef hidden fill:none,stroke:none")
 
