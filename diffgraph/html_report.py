import os
from pathlib import Path
from typing import NamedTuple

class AnalysisResult(NamedTuple):
    summary: str
    mermaid_diagram: str

def generate_html_report(analysis: AnalysisResult, output_path: str = "diffgraph.html") -> str:
    """
    Generate an HTML report with the analysis summary and Mermaid diagram.

    Args:
        analysis: AnalysisResult containing summary and mermaid diagram
        output_path: Path where the HTML file should be saved

    Returns:
        Path to the generated HTML file
    """
    html_template = """<!DOCTYPE html>
<html lang="en">
<head>
    <meta charset="UTF-8">
    <meta name="viewport" content="width=device-width, initial-scale=1.0">
    <title>DiffGraph Report</title>
    <script src="https://cdn.jsdelivr.net/npm/mermaid/dist/mermaid.min.js"></script>
    <script src="https://cdn.tailwindcss.com"></script>
    <link rel="stylesheet" href="https://cdnjs.cloudflare.com/ajax/libs/highlight.js/11.9.0/styles/github-dark.min.css">
    <script src="https://cdnjs.cloudflare.com/ajax/libs/highlight.js/11.9.0/highlight.min.js"></script>
    <script src="https://cdnjs.cloudflare.com/ajax/libs/marked/11.1.1/marked.min.js"></script>
    <style>
        :root {{
            color-scheme: light dark;
        }}

        @media (prefers-color-scheme: dark) {{
            :root {{
                --bg-primary: #1a202c;
                --text-primary: #f7fafc;
                --bg-secondary: #2d3748;
                --border-color: #4a5568;
                --tooltip-bg: #2d3748;
                --tooltip-text: #f7fafc;
                --tooltip-border: #4a5568;
            }}
            body {{
                color-scheme: dark;
            }}
            .mermaid .node {{
                fill: var(--bg-secondary) !important;
            }}
            .mermaid .node text {{
                fill: var(--text-primary) !important;
            }}
            .mermaid .edgePath .path {{
                stroke: var(--border-color) !important;
            }}
            .mermaid .edgeLabel {{
                background-color: var(--bg-secondary) !important;
                color: var(--text-primary) !important;
            }}
            /* Apply dark mode classes */
            .mermaid .file_added {{
                fill: #2f855a !important;
                stroke: #276749 !important;
                color: #fff !important;
            }}
            .mermaid .file_deleted {{
                fill: #c53030 !important;
                stroke: #9b2c2c !important;
                color: #fff !important;
            }}
            .mermaid .file_modified {{
<<<<<<< HEAD
                fill: #2b6cb0 !important;
                stroke: #2c5282 !important;
=======
                fill: #744210 !important;
                stroke: #5c341c !important;
>>>>>>> 270c582e
                color: #fff !important;
            }}
            .mermaid .file_unchanged {{
                fill: #4a5568 !important;
                stroke: #2d3748 !important;
                color: #fff !important;
            }}
            .mermaid .component_added {{
                fill: #276749 !important;
                stroke: #22543d !important;
                color: #fff !important;
            }}
            .mermaid .component_deleted {{
                fill: #9b2c2c !important;
                stroke: #822727 !important;
                color: #fff !important;
            }}
            .mermaid .component_modified {{
<<<<<<< HEAD
                fill: #2c5282 !important;
                stroke: #2a4365 !important;
=======
                fill: #5c341c !important;
                stroke: #4a2c1a !important;
>>>>>>> 270c582e
                color: #fff !important;
            }}
            .mermaid .component_unchanged {{
                fill: #2d3748 !important;
                stroke: #1a202c !important;
                color: #fff !important;
            }}
        }}

        @media (prefers-color-scheme: light) {{
            :root {{
                --bg-primary: #ffffff;
                --text-primary: #1a202c;
                --bg-secondary: #f8f9fa;
                --border-color: #e2e8f0;
                --mermaid-bg: #f8f9fa;
                --mermaid-text: #1a202c;
                --mermaid-node-bg: #ffffff;
                --mermaid-node-border: #e2e8f0;
                --mermaid-node-text: #1a202c;
                --mermaid-edge: #4a5568;
                --tooltip-bg: #ffffff;
                --tooltip-text: #1a202c;
                --tooltip-border: #e2e8f0;
            }}
        }}

        body {{
            font-family: -apple-system, BlinkMacSystemFont, 'Segoe UI', Roboto, 'Helvetica Neue', Arial, sans-serif;
            line-height: 1.6;
            color: var(--text-primary);
            background-color: var(--bg-primary);
            max-width: 1200px;
            margin: 0 auto;
            padding: 2rem;
            transition: background-color 0.3s, color 0.3s;
        }}

        .mermaid {{
            background: var(--mermaid-bg);
            padding: 1.5rem;
            border-radius: 0.75rem;
            margin: 1.5rem 0;
            border: 1px solid var(--border-color);

            .node, .cluster {{
                rect,
                circle,
                ellipse,
                polygon,
                path {{
                    fill: var(--mermaid-node-bg) !important;
                    stroke: var(--mermaid-node-border) !important;
                    rx: 12px !important;
                    ry: 12px !important;
                    filter: drop-shadow(0 2px 8px #0002);
                    stroke-width: 2.5px !important;
                }}
            }}
        }}

        .mermaid .node text {{
            fill: var(--mermaid-node-text) !important;
            font-weight: 600;
            font-size: 1.05em;
            letter-spacing: 0.01em;
        }}

        .mermaid .edgePath .path {{
            stroke: var(--mermaid-edge) !important;
            stroke-width: 2.2px !important;
            opacity: 0.92;
        }}

        .mermaid .edgeLabel {{
            background-color: var(--mermaid-bg) !important;
            color: var(--mermaid-text) !important;
            border-radius: 0.5em;
            padding: 0.1em 0.5em;
            font-size: 0.98em;
            box-shadow: 0 1px 4px #0001;
        }}

        .mermaid .node rect,
        .mermaid .node circle,
        .mermaid .node ellipse,
        .mermaid .node polygon,
        .mermaid .node path {{
            fill: var(--mermaid-node-bg) !important;
            stroke: var(--mermaid-node-border) !important;
        }}

        .mermaid .node text {{
            fill: var(--mermaid-node-text) !important;
        }}

        .mermaid .edgePath .path {{
            stroke: var(--mermaid-edge) !important;
        }}

        .mermaid .edgeLabel {{
            background-color: var(--mermaid-bg) !important;
            color: var(--mermaid-text) !important;
        }}

        .summary {{
            background: var(--bg-secondary);
            padding: 1.5rem;
            border-radius: 0.75rem;
            box-shadow: 0 1px 3px rgba(0,0,0,0.1);
            margin-bottom: 2rem;
            border: 1px solid var(--border-color);
        }}

        h1 {{
            color: var(--text-primary);
            font-size: 2.5rem;
            font-weight: 700;
            margin-bottom: 1.5rem;
        }}

        h2 {{
            color: var(--text-primary);
            font-size: 1.8rem;
            font-weight: 600;
            margin-bottom: 1rem;
        }}

        pre {{
            background: var(--bg-secondary);
            padding: 1rem;
            border-radius: 0.75rem;
            overflow-x: auto;
            border: 1px solid var(--border-color);
        }}

        code {{
            font-family: 'SFMono-Regular', Consolas, 'Liberation Mono', Menlo, monospace;
        }}

        .markdown-content {{
            color: var(--text-primary);
        }}

        .markdown-content p {{
            margin-bottom: 1rem;
        }}

        .markdown-content ul {{
            list-style-type: disc;
            margin-left: 1.5rem;
            margin-bottom: 1rem;
        }}

        .markdown-content li {{
            margin-bottom: 0.5rem;
        }}

        .markdown-content code {{
            background: var(--bg-secondary);
            padding: 0.2rem 0.4rem;
            border-radius: 0.25rem;
            font-size: 0.875em;
        }}

        /* Tooltip styles */
        .tooltip {{
            position: fixed;
            background: var(--tooltip-bg, #ffffff);
            border: 1px solid var(--tooltip-border, #e2e8f0);
            border-radius: 0.5rem;
            padding: 1rem;
            max-width: 400px;
            box-shadow: 0 4px 6px rgba(0, 0, 0, 0.1);
            z-index: 1000;
            display: none;
            color: var(--tooltip-text, #1a202c);
        }}

        .tooltip.visible {{
            display: block;
        }}

        .mermaidTooltip {{
            position: absolute;
            text-align: center;
            max-width: 200px;
            padding: 2px;
            font-family: 'trebuchet ms', verdana, arial;
            font-size: 12px;
            background: var(--tooltip-bg, #ffffff) !important;
            color: var(--tooltip-text, #1a202c) !important;
            border: 1px solid var(--tooltip-border, #e2e8f0) !important;
            border-radius: 2px;
            pointer-events: none;
            z-index: 100;
        }}
    </style>
</head>
<body>
    <h1>DiffGraph Report</h1>

    <div class="mermaid">
        {mermaid_diagram}
    </div>

    <div id="tooltip" class="tooltip"></div>

    <div class="summary">
        <h2>Analysis Summary</h2>
        <div class="markdown-content" id="summary-content">
            {summary}
        </div>
    </div>

    <script>
        // Initialize Mermaid with system theme
        const isDarkMode = window.matchMedia('(prefers-color-scheme: dark)').matches;
        mermaid.initialize({{
            startOnLoad: true,
            theme: isDarkMode ? 'dark' : 'default',
            securityLevel: 'loose',
            flowchart: {{
                useMaxWidth: true,
                htmlLabels: true,
                curve: 'basis'
            }},
            themeVariables: {{
                darkMode: isDarkMode,
                fontFamily: '-apple-system, BlinkMacSystemFont, "Segoe UI", Roboto, "Helvetica Neue", Arial, sans-serif',
                fontSize: '16px',
                primaryColor: isDarkMode ? '#4a5568' : '#e2e8f0',
                primaryTextColor: isDarkMode ? '#f7fafc' : '#1a202c',
                primaryBorderColor: isDarkMode ? '#718096' : '#cbd5e0',
                lineColor: isDarkMode ? '#a0aec0' : '#4a5568',
                secondaryColor: isDarkMode ? '#2d3748' : '#f8f9fa',
                tertiaryColor: isDarkMode ? '#1a202c' : '#ffffff',
                mainBkg: isDarkMode ? '#2d3748' : '#ffffff',
                mainContrastColor: isDarkMode ? '#f7fafc' : '#1a202c',
                nodeBkg: isDarkMode ? '#2f855a' : '#9ae6b4',
                nodeTextColor: isDarkMode ? '#f7fafc' : '#1a202c',
                nodeBorder: isDarkMode ? '#c53030' : '#feb2b2',
<<<<<<< HEAD
                clusterBkg: isDarkMode ? '#2b6cb0' : '#90cdf4',
=======
                clusterBkg: isDarkMode ? '#744210' : '#fbd38d',
>>>>>>> 270c582e
                clusterTextColor: isDarkMode ? '#f7fafc' : '#1a202c',
                defaultLinkColor: isDarkMode ? '#4a5568' : '#e2e8f0',
                titleColor: isDarkMode ? '#f7fafc' : '#1a202c',
                edgeLabelBackground: isDarkMode ? '#2d3748' : '#f8f9fa',
                edgeLabelColor: isDarkMode ? '#f7fafc' : '#1a202c'
            }}
        }});

        // Initialize syntax highlighting
        document.addEventListener('DOMContentLoaded', (event) => {{
            document.querySelectorAll('pre code').forEach((block) => {{
                hljs.highlightBlock(block);
            }});
        }});

        // Convert markdown to HTML
        document.addEventListener('DOMContentLoaded', (event) => {{
            const summaryContent = document.getElementById('summary-content');
            summaryContent.innerHTML = marked.parse(summaryContent.textContent);
        }});

        // Tooltip handling
        window.showTooltip = function(text) {{
            const tooltip = document.getElementById('tooltip');
            tooltip.innerHTML = marked.parse(text); // Parse markdown in tooltip
            tooltip.classList.add('visible');
        }}

        window.hideTooltip = function() {{
            const tooltip = document.getElementById('tooltip');
            tooltip.classList.remove('visible');
        }}

        // Mermaid click callback
        window.callback = function(text) {{
            showTooltip(text);
        }}

        // Add click handlers for component nodes
        document.addEventListener('DOMContentLoaded', (event) => {{
            // Hide tooltip when clicking outside
            document.addEventListener('click', (e) => {{
                if (!e.target.closest('.node')) {{
                    hideTooltip();
                }}
            }});
        }});
    </script>
</body>
</html>
"""

    # Format the template with the analysis results
    html_content = html_template.format(
        summary=analysis.summary,
        mermaid_diagram=analysis.mermaid_diagram
    )

    # Write the HTML file
    with open(output_path, 'w', encoding='utf-8') as f:
        f.write(html_content)

    return os.path.abspath(output_path)<|MERGE_RESOLUTION|>--- conflicted
+++ resolved
@@ -71,13 +71,8 @@
                 color: #fff !important;
             }}
             .mermaid .file_modified {{
-<<<<<<< HEAD
                 fill: #2b6cb0 !important;
                 stroke: #2c5282 !important;
-=======
-                fill: #744210 !important;
-                stroke: #5c341c !important;
->>>>>>> 270c582e
                 color: #fff !important;
             }}
             .mermaid .file_unchanged {{
@@ -96,13 +91,8 @@
                 color: #fff !important;
             }}
             .mermaid .component_modified {{
-<<<<<<< HEAD
                 fill: #2c5282 !important;
                 stroke: #2a4365 !important;
-=======
-                fill: #5c341c !important;
-                stroke: #4a2c1a !important;
->>>>>>> 270c582e
                 color: #fff !important;
             }}
             .mermaid .component_unchanged {{
@@ -345,11 +335,7 @@
                 nodeBkg: isDarkMode ? '#2f855a' : '#9ae6b4',
                 nodeTextColor: isDarkMode ? '#f7fafc' : '#1a202c',
                 nodeBorder: isDarkMode ? '#c53030' : '#feb2b2',
-<<<<<<< HEAD
                 clusterBkg: isDarkMode ? '#2b6cb0' : '#90cdf4',
-=======
-                clusterBkg: isDarkMode ? '#744210' : '#fbd38d',
->>>>>>> 270c582e
                 clusterTextColor: isDarkMode ? '#f7fafc' : '#1a202c',
                 defaultLinkColor: isDarkMode ? '#4a5568' : '#e2e8f0',
                 titleColor: isDarkMode ? '#f7fafc' : '#1a202c',
